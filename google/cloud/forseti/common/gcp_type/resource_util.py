# Copyright 2017 The Forseti Security Authors. All rights reserved.
#
# Licensed under the Apache License, Version 2.0 (the "License");
# you may not use this file except in compliance with the License.
# You may obtain a copy of the License at
#
#    http://www.apache.org/licenses/LICENSE-2.0
#
# Unless required by applicable law or agreed to in writing, software
# distributed under the License is distributed on an "AS IS" BASIS,
# WITHOUT WARRANTIES OR CONDITIONS OF ANY KIND, either express or implied.
# See the License for the specific language governing permissions and
# limitations under the License.

"""Util for generic operations for Resources."""

# pylint: disable=broad-except

from google.cloud.forseti import config
from google.cloud.forseti.common.gcp_type import backend_service
from google.cloud.forseti.common.gcp_type import folder
from google.cloud.forseti.common.gcp_type import organization as org
from google.cloud.forseti.common.gcp_type import project
from google.cloud.forseti.common.gcp_type import resource
<<<<<<< HEAD
from google.cloud.forseti.common.util import class_loader_util
from google.cloud.forseti.common.util import log_util

=======
from google.cloud.forseti.services import utils
>>>>>>> ee7ef109

LOGGER = log_util.get_logger(__name__)

_RESOURCE_TYPE_MAP = {
    resource.ResourceType.ORGANIZATION: {
        'class': org.Organization,
        'plural': 'Organizations',
        'can_create_resource': True,
    },
    resource.ResourceType.FOLDER: {
        'class': folder.Folder,
        'plural': 'Folders',
        'can_create_resource': True,
    },
    resource.ResourceType.PROJECT: {
        'class': project.Project,
        'plural': 'Projects',
        'can_create_resource': True,
    },
    resource.ResourceType.BACKEND_SERVICE: {
        'class': backend_service.BackendService,
        'plural': 'Backend Services',
        'can_create_resource': False,
    },
}

# Temporary map of GCP types to dao, this will go away in the near future.
# pylint: disable=line-too-long
_TYPES_TO_DAO = {
    'google.cloud.forseti.common.gcp_type.project.Project': {
        'dao': 'google.cloud.forseti.common.data_access.project_dao.ProjectDao'
    },
    'google.cloud.forseti.common.gcp_type.instance.Instance': {
        'dao': 'google.cloud.forseti.common.data_access.instance_dao.InstanceDao'
    },
}
# pylint: enable=line-too-long

def create_resource(resource_id, resource_type, **kwargs):
    """Factory to create a certain kind of Resource.

    Args:
        resource_id (str): The resource id.
        resource_type (str): The resource type.
        **kwargs (dict): Extra args.

    Returns:
        Resource: The new Resource based on the type, if supported,
            otherwise None.
    """
    if resource_type not in _RESOURCE_TYPE_MAP:
        return None
    resource_type = _RESOURCE_TYPE_MAP[resource_type]
    if not resource_type.get('can_create_resource'):
        return None

    return resource_type.get('class')(
        resource_id, **kwargs)

def get_ancestors_from_full_name(full_name):
    """Creates a Resource for each resource in the full ancestory path.

    Args:
        full_name (str): The full resource name from the model, includes all
            parent resources in the hierarchy to the root organization.

    Returns:
        list: A list of Resource objects, from parent to base ancestor.
    """
    resource_ancestors = []
    for (resource_type, resource_id) in utils.get_resources_from_full_name(
            full_name):
        resource_ancestors.append(create_resource(resource_id, resource_type))
    return resource_ancestors

def pluralize(resource_type):
    """Determine the pluralized form of the resource type.

    Args:
        resource_type (str): The resource type for which to get its plural form.

    Returns:
        str: The pluralized version of the resource type, if supported,
        otherwise None.
    """
    if resource_type not in _RESOURCE_TYPE_MAP:
        return None

    return _RESOURCE_TYPE_MAP.get(resource_type).get('plural')

def type_from_name(resource_name):
    """Determine resource type from resource name.

    Args:
        resource_name (str): The unique resoure name, with the format
            "{resource_type}/{resource_id}".

    Returns:
        str: The resource type, if it exists, otherwise None.
    """
    if not resource_name:
        return None

    for (resource_type, metadata) in _RESOURCE_TYPE_MAP.iteritems():
        if resource_name.startswith(metadata['plural'].lower()):
            return resource_type

    return None


def load_all(resource_class_name):
    """Load all the resources found in the database for a resource type.

    Deprecated.

    The gcp_type class contains a property that points to its dao class,
    and the dao class has a get_all() method that retrieves all the data
    and returns the results. This is a temporary method that will go away
    with the new data access layer.

    Args:
        resource_class_name (str): The resource class name, including the
            module name (i.e. google.cloud.forseti.gcp_type.<module>.<Class>)

    Returns:
        list: The results from the database.
    """
    if not resource_class_name in _TYPES_TO_DAO:
        LOGGER.warn('No dao class associated to %s', resource_class_name)
        return None

    try:
        dao_class_name = _TYPES_TO_DAO[resource_class_name]['dao']
        LOGGER.info('Loading %s', dao_class_name)
        resource_dao = class_loader_util.load_class(dao_class_name)(
            config.FORSETI_CONFIG.root_config.common)
        LOGGER.info('Loaded %s', resource_dao)
        resources = resource_dao.get_all()
    except Exception as err:
        LOGGER.error(
            'Error getting all resources for %s due to %s',
            resource_class_name, err)
    else:
        return resources<|MERGE_RESOLUTION|>--- conflicted
+++ resolved
@@ -22,13 +22,10 @@
 from google.cloud.forseti.common.gcp_type import organization as org
 from google.cloud.forseti.common.gcp_type import project
 from google.cloud.forseti.common.gcp_type import resource
-<<<<<<< HEAD
 from google.cloud.forseti.common.util import class_loader_util
 from google.cloud.forseti.common.util import log_util
+from google.cloud.forseti.services import utils
 
-=======
-from google.cloud.forseti.services import utils
->>>>>>> ee7ef109
 
 LOGGER = log_util.get_logger(__name__)
 
@@ -66,6 +63,7 @@
     },
 }
 # pylint: enable=line-too-long
+
 
 def create_resource(resource_id, resource_type, **kwargs):
     """Factory to create a certain kind of Resource.
